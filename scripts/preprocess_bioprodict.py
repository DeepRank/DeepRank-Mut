#!/usr/bin/env python

import logging
import sys
import os
import gzip
from argparse import ArgumentParser
from threading import Thread
from math import isnan
from glob import glob
import traceback
from time import time
import torch.cuda

import numpy
import pandas
import csv
from Bio import SeqIO
from pdb2sql import pdb2sql
import gzip
from pdbecif.mmcif_io import CifFileReader

# Assure that python can find the deeprank files:
deeprank_root = os.path.dirname(os.path.dirname(os.path.abspath(__file__)))
sys.path.insert(0, deeprank_root)

from deeprank.config import logger
from deeprank.generate import DataGenerator
from deeprank.models.variant import PdbVariantSelection, VariantClass
from deeprank.config.chemicals import AA_codes_3to1
from deeprank.domain.amino_acid import amino_acids
from deeprank.operate.pdb import is_xray
from deeprank.models.environment import Environment


arg_parser = ArgumentParser(description="Preprocess variants from a parquet file into HDF5")
arg_parser.add_argument("variant_path", help="the path to the (dataset) variant parquet file")
arg_parser.add_argument("map_path", help="the path to the (dataset) mapping hdf5 file")
arg_parser.add_argument("pdb_root", help="the path to the pdb root directory")
arg_parser.add_argument("--pssm-root", help="the path to the pssm root directory, containing files generated with PSSMgen")
arg_parser.add_argument("--zero-missing-pssm", help="if a pssm file is missing, set the feature to zero.", default=False, action="store_true")
arg_parser.add_argument("--conservation-root", help="the path to the conservations root directory, containing conservation files per protein")
arg_parser.add_argument("--dbnsfp-path", help="path to the indexed (uncompressed) dbNSFP hdf5 file")
arg_parser.add_argument("--gnomAD-path", help="path to the indexed (uncompressed) gnomAD hdf5 file")
arg_parser.add_argument("out_path", help="the path to the output hdf5 file")
arg_parser.add_argument("-A", "--data-augmentation", help="the number of data augmentations", type=int, default=5)
arg_parser.add_argument("-p", "--grid-points", help="the number of points per edge of the 3d grid", type=int, default=20)
arg_parser.add_argument("-S", "--grid-size", help="the length in Angstroms of each edge of the 3d grid", type=float, default=20)



logging.basicConfig(filename="preprocess_bioprodict-%d.log" % os.getpid(), filemode="w", level=logging.INFO)
_log = logging.getLogger(__name__)



def preprocess(environment, variants, hdf5_path, data_augmentation, grid_info,
               feature_modules, target_modules):
    """ Generate the preprocessed data as an hdf5 file

        Args:
            environment (Environment): the environment settings
            variants (list of PdbVariantSelection objects): the variant data
            hdf5_path (str): the output HDF5 path
            data_augmentation (int): the number of data augmentations per variant
            grid_info (dict): the settings for the grid
            feature_modules (list of strings): names of the feature modules to include
            target_modules (list of strings): names of the target modules to include
    """

    data_generator = DataGenerator(environment, variants,
                                   compute_features=feature_modules,
                                   compute_targets=target_modules,
                                   hdf5=hdf5_path,
                                   data_augmentation=data_augmentation)
    data_generator.create_database(distance_cutoff=grid_info["distance_cutoff"])
    data_generator.map_features(grid_info)


def pdb_meets_criteria(pdb_root, pdb_ac):
    "a set of criteria that every pdb entry should meet"

    pdb_paths = glob(os.path.join(pdb_root, "*{}.*".format(pdb_ac.lower()))) + \
                glob(os.path.join(pdb_root, "*{}.*".format(pdb_ac.upper())))

    if len(pdb_paths) == 0:
        _log.warning("no pdb found for {}".format(pdb_ac))
        return False

    elif len(pdb_paths) > 1:
        _log.warning("more than one pdb file for {}: {}".format(pdb_ac, pdb_paths))
        return False

    with open(pdb_paths[0], 'rt') as f:
        if not is_xray(f):
            _log.warning("not an x-ray pdb: {}".format(pdb_paths[0]))
            return False

    return True


def has_pssm(pssm_root, pdb_ac):
    paths = glob(os.path.join(pssm_root, "{}/pssm/{}.?.pdb.pssm".format(pdb_ac.lower(), pdb_ac.lower())))

    if len(paths) == 0:
        _log.warning("no pssms for {}".format(pdb_ac))
        return False

    return True


def has_conservation(conservation_root, protein_ac):
    paths = [os.path.join(conservation_root, "{}.parq".format(protein_ac)),
             os.path.join(conservation_root, "{}.PARQ".format(protein_ac))]

    if not any([os.path.isfile(path) for path in paths]):
        _log.warning("no conservation for {}".format(protein_ac))
        return False

    return True


# in conservation table:
# needed:  pdbresi pdbresn seqresi seqresn    A    R    N    D    C    Q    E    G    H    I    L    K    M    F    P    S    T    W    Y    V   IC
# present:  amino_acid  sub_sequencecount  sub_consv_A  sub_consv_B  sub_consv_C  sub_consv_D  ...  sub_consv_V  sub_consv_W  sub_consv_X  sub_consv_Y  sub_consv_Z  sub_consv_gap


_VARIANT_NAME_COLUMN = "variant"
_VARIANT_CLASS_COLUMN = "class"
_PDB_AC_COLUMN = "pdb_structure"
_PDB_NUMBER_COLUMN = "pdbnumber"


def get_variant_data(parq_path):
    """ extracts variant names and truth values(classes from a parquet file)

        Args:
            parq_path(str): path to the parquet file in propert format
        Returns (list((str, VariantClass)): the variant names and classes
    """

    variant_data = {}

    _log.debug("reading {}".format(parq_path))

    class_table = pandas.read_parquet(parq_path)

    for _, row in class_table.iterrows():
        variant_name = row[_VARIANT_NAME_COLUMN]
        variant_class = row[_VARIANT_CLASS_COLUMN]

        # Convert class to deeprank format (0: benign, 1: pathogenic):
        if variant_class == 0.0:
            variant_class = VariantClass.BENIGN

        elif variant_class == 1.0:
            variant_class = VariantClass.PATHOGENIC
        else:
            raise ValueError("Unknown class: {}".format(variant_class))

        _log.debug("add variant {} {}".format(variant_name, variant_class))

        variant_data[variant_name] = variant_class

    return variant_data


def get_mappings(hdf5_path, pdb_root, pssm_root, conservation_root, variant_data, zero_missing_pssm):
    """ read the hdf5 file to map variant data to pdb and pssm data

        Args:
            hdf5_path(str): path to an hdf5 file, containing a table named "mappings"
            pdb_root(str): path to the directory where pdbs are stored
            pssm_root(str or None): path to the directory where pssms are stored
            conservation_root(str or None): path to the directory where conservation parquet tables are stored
            variant_data (dict(str, VariantClass): the variant names and classes

        Returns (set(PdbVariantSelection)): the variant objects that deeprank will use
    """

    amino_acids_by_code = {amino_acid.code: amino_acid for amino_acid in amino_acids}

    _log.debug("reading {} mappings table".format(hdf5_path))

    max_mappings_per_variant = 3
    variant_mappings_counts = {variant_name: 0 for variant_name in variant_data}

    variants = set([])

    for mappings_table in pandas.read_hdf(hdf5_path, "mappings", chunksize=10000):  # iter through the mappings file once

        for _, row in mappings_table.iterrows():  # each row maps a variant to one pdb entry

            variant_name = row["variant"]
            if variant_name in variant_data and variant_mappings_counts[variant_name] < max_mappings_per_variant:

                variant_class = variant_data[variant_name]

                enst_ac = variant_name[:15]
                swap = variant_name[15:]
                wt_amino_acid_code = swap[:3]
                residue_number = int(swap[3: -3])
                var_amino_acid_code = swap[-3:]

                pdb_ac = row["pdb_structure"]

                pdb_number_string = row["pdbnumber"]
                if pdb_number_string[-1].isalpha():

                    pdb_number = int(pdb_number_string[:-1])
                    insertion_code = pdb_number_string[-1]
                else:
                    pdb_number = int(pdb_number_string)
                    insertion_code = None

                chain_id = pdb_ac[4]
                pdb_ac = pdb_ac[:4]

                if not pdb_meets_criteria(pdb_root, pdb_ac):
                    continue

                if not zero_missing_pssm and pssm_root is not None and not has_pssm(pssm_root, pdb_ac):
                    continue

                protein_ac = row["protein_accession"]
                if conservation_root is not None and not has_conservation(conservation_root, protein_ac):
                    continue

                variant = PdbVariantSelection(pdb_ac, chain_id, pdb_number,
                                              amino_acids_by_code[wt_amino_acid_code],
                                              amino_acids_by_code[var_amino_acid_code],
                                              enst_ac,
                                              protein_ac, residue_number,
                                              variant_class, insertion_code)

                _log.debug("adding variant {}".format(variant))

                variants.add(variant)
                variant_mappings_counts[variant_name] += 1

    return variants


def get_subset(variants):
    """ Take a subset of the input list of variants so that the ratio benign/pathogenic is 50 / 50

        Args:
            variants (list of PdbVariantSelection objects): the input variants

        Returns (list of PdbVariantSelection objects): the subset of variants, taken from the input
    """

    benign = []
    pathogenic = []
    for variant in variants:
        if variant.variant_class == VariantClass.PATHOGENIC:
            pathogenic.append(variant)
        elif variant.variant_class == VariantClass.BENIGN:
            benign.append(variant)

    logger.info("variants: got {} benign and {} pathogenic".format(len(benign), len(pathogenic)))

    count = min(len(benign), len(pathogenic))

    numpy.random.seed(int(time()))

    numpy.random.shuffle(benign)
    numpy.random.shuffle(pathogenic)

    variants = benign[:count] + pathogenic[:count]
    numpy.random.shuffle(variants)

    logger.info("variants: taking a subset of {}".format(len(variants)))

    return variants


if __name__ == "__main__":

    args = arg_parser.parse_args()

    resolution = args.grid_size / args.grid_points

    grid_info = {
        "number_of_points": [args.grid_points, args.grid_points, args.grid_points],
        "resolution": [resolution, resolution, resolution],
        "atomic_densities": {'C': 1.7, 'N': 1.55, 'O': 1.52, 'S': 1.8},
        "distance_cutoff": args.grid_size,
    }

    _log.debug("getting variant data from {}".format(args.variant_path))

    variants_data = get_variant_data(args.variant_path)

    _log.debug("getting mappings from {}".format(args.map_path))

    variants = get_mappings(args.map_path, args.pdb_root, args.pssm_root, args.conservation_root, variants_data,
                            args.zero_missing_pssm)

    _log.debug("taking subset")

    variants = get_subset(variants)

    if torch.cuda.is_available():
        device = "cuda"
    else:
        device = "cpu"

<<<<<<< HEAD
    environment = Environment(args.pdb_root, args.pssm_root,
                              args.conservation_root, args.dbnsfp_path, args.gnomad_path,
                              device, args.zero_missing_pssm)
=======
    environment = Environment(args.pdb_root, args.pssm_root, args.conservation_root, args.dbnsfp_path, args.gnomAD_path, device)
>>>>>>> ca3d7f70

    feature_modules = ["deeprank.features.atomic_contacts",
                       "deeprank.features.accessibility"]
    target_modules = ["deeprank.targets.variant_class"]

    if args.conservation_root is not None:
        feature_modules.append("deeprank.features.variant_conservation")

    if args.pssm_root is not None:
        feature_modules.append("deeprank.features.neighbour_profile")

    if args.dbnsfp_path is not None:
        feature_modules.append("deeprank.features.dbnsfp")

    if args.gnomAD_path is not None:
        feature_modules.append("deeprank.features.gnomad")

    try:
        preprocess(environment, variants, args.out_path, args.data_augmentation, grid_info,
                   feature_modules, target_modules)
    except:
        logger.error(traceback.format_exc())
        raise<|MERGE_RESOLUTION|>--- conflicted
+++ resolved
@@ -306,13 +306,9 @@
     else:
         device = "cpu"
 
-<<<<<<< HEAD
     environment = Environment(args.pdb_root, args.pssm_root,
-                              args.conservation_root, args.dbnsfp_path, args.gnomad_path,
+                              args.conservation_root, args.dbnsfp_path, args.gnomAD_path,
                               device, args.zero_missing_pssm)
-=======
-    environment = Environment(args.pdb_root, args.pssm_root, args.conservation_root, args.dbnsfp_path, args.gnomAD_path, device)
->>>>>>> ca3d7f70
 
     feature_modules = ["deeprank.features.atomic_contacts",
                        "deeprank.features.accessibility"]
