--- conflicted
+++ resolved
@@ -13,13 +13,10 @@
 from deeprank.generate.GridTools import GridTools
 from deeprank.models.variant import PdbVariantSelection
 from deeprank.features.atomic_contacts import __compute_feature__ as compute_contact_feature
-<<<<<<< HEAD
 from deeprank.domain.amino_acid import phenylalanine, tyrosine, valine, unknown_amino_acid
 from deeprank.models.environment import Environment
 from deeprank.operate.pdb import get_pdb_path
-=======
 from deeprank.domain.amino_acid import phenylalanine, tyrosine, valine, aspartate, asparagine, unknown_amino_acid
->>>>>>> 46e8c259
 
 
 _log = logging.getLogger(__name__)
@@ -114,9 +111,9 @@
 def test_nan():
     "this variant was reported as NaN-causing"
 
-    pdb_path = "test/data/pdb/5MNH/5MNH.pdb"
-
-    variant = PdbVariantSelection(pdb_path, 'A', 153, aspartate, asparagine)
+    environment = Environment(pdb_root="test/data/pdb")
+
+    variant = PdbVariantSelection("5MNH", 'A', 153, aspartate, asparagine)
     variant_name = "NaN-causing"
 
     feature_types = ["coulomb"]
@@ -133,7 +130,7 @@
             feature_group = variant_group.require_group('features')
             raw_feature_group = variant_group.require_group('features_raw')
 
-            compute_contact_feature(pdb_path, feature_group, raw_feature_group, variant)
+            compute_contact_feature(environment, feature_group, raw_feature_group, variant)
 
             # Build the grid and map the features.
             gridtools = GridTools(variant_group, variant,
