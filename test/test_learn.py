import os
from tempfile import mkdtemp
from shutil import rmtree

import numpy
import torch.optim as optim
from nose.tools import ok_

from deeprank.models.variant import PdbVariantSelection
from deeprank.generate.DataGenerator import DataGenerator
from deeprank.learn.DataSet import DataSet
from deeprank.learn.NeuralNet import NeuralNet
from deeprank.learn.model3d import cnn_reg
<<<<<<< HEAD
from deeprank.domain.amino_acid import valine, cysteine
from deeprank.models.environment import Environment

=======
from deeprank.domain.amino_acid import valine, cysteine, serine
>>>>>>> 12da53fb
import deeprank.config


deeprank.config.DEBUG = True


def test_learn():
    """ This test will simply run deeprank's learning code. It doesn't
        test any particular feature or target classes.

        The result of deeprank's learning is not verified. This test
        only runs the code to be sure there are no exceptions thrown.
    """

    feature_modules = ["test.feature.feature1", "test.feature.feature2"]
    target_modules = ["test.target.target1"]

    atomic_densities = {'C': 1.7, 'N': 1.55, 'O': 1.52, 'S': 1.8}
    grid_info = {
       'number_of_points': [30,30,30],
       'resolution': [1.,1.,1.],
       'atomic_densities': atomic_densities,
    }

<<<<<<< HEAD
    environment = Environment(pdb_root="test/data/pdb")

    variant = PdbVariantSelection("101M", "A", 10, valine, cysteine)
=======
    variants = [PdbVariantSelection("test/101m.pdb", "A", 10, valine, cysteine, {"A": "test/101M.A.pdb.pssm"}),
                PdbVariantSelection("test/data/pdb/5EYU/5EYU.pdb", "A", 8, serine, cysteine, {"A": "test/data/pssm/5EYU/5eyu.A.pdb.pssm",
                                                                                              "B": "test/data/pssm/5EYU/5eyu.B.pdb.pssm",
                                                                                              "C": "test/data/pssm/5EYU/5eyu.C.pdb.pssm",
                                                                                              "D": "test/data/pssm/5EYU/5eyu.D.pdb.pssm"})]
>>>>>>> 12da53fb

    work_dir_path = mkdtemp()
    try:
        hdf5_path = os.path.join(work_dir_path, "test.hdf5")

        # data_augmentation has been set to a high number, so that
        # the train, valid and test set can be large enough.
<<<<<<< HEAD
        data_generator = DataGenerator(environment, [variant], data_augmentation=50,
=======
        data_generator = DataGenerator(variants, data_augmentation=25,
>>>>>>> 12da53fb
                                       compute_targets=target_modules,
                                       compute_features=feature_modules,
                                       hdf5=hdf5_path)

        data_generator.create_database()

        data_generator.map_features(grid_info)

        dataset = DataSet(hdf5_path, grid_info=grid_info,
                          select_feature='all',
                          select_target='target1',
                          normalize_features=False)

        ok_(len(dataset) > 0)
        ok_(dataset[0] is not None)

        net_output_dir_path = os.path.join(work_dir_path, 'net-output')
        neural_net = NeuralNet(dataset, cnn_reg, model_type='3d',task='reg',
                               cuda=False, plot=True, outdir=net_output_dir_path)

        neural_net.optimizer = optim.SGD(neural_net.net.parameters(),
                                         lr=0.001,
                                         momentum=0.9,
                                         weight_decay=0.005)

        neural_net.train(nepoch = 50, divide_trainset=0.8, train_batch_size = 5, num_workers=0)
    finally:
        rmtree(work_dir_path)<|MERGE_RESOLUTION|>--- conflicted
+++ resolved
@@ -11,13 +11,8 @@
 from deeprank.learn.DataSet import DataSet
 from deeprank.learn.NeuralNet import NeuralNet
 from deeprank.learn.model3d import cnn_reg
-<<<<<<< HEAD
-from deeprank.domain.amino_acid import valine, cysteine
 from deeprank.models.environment import Environment
-
-=======
 from deeprank.domain.amino_acid import valine, cysteine, serine
->>>>>>> 12da53fb
 import deeprank.config
 
 
@@ -42,17 +37,13 @@
        'atomic_densities': atomic_densities,
     }
 
-<<<<<<< HEAD
     environment = Environment(pdb_root="test/data/pdb")
 
-    variant = PdbVariantSelection("101M", "A", 10, valine, cysteine)
-=======
-    variants = [PdbVariantSelection("test/101m.pdb", "A", 10, valine, cysteine, {"A": "test/101M.A.pdb.pssm"}),
-                PdbVariantSelection("test/data/pdb/5EYU/5EYU.pdb", "A", 8, serine, cysteine, {"A": "test/data/pssm/5EYU/5eyu.A.pdb.pssm",
-                                                                                              "B": "test/data/pssm/5EYU/5eyu.B.pdb.pssm",
-                                                                                              "C": "test/data/pssm/5EYU/5eyu.C.pdb.pssm",
-                                                                                              "D": "test/data/pssm/5EYU/5eyu.D.pdb.pssm"})]
->>>>>>> 12da53fb
+    variants = [PdbVariantSelection("101m", "A", 10, valine, cysteine, {"A": "test/101M.A.pdb.pssm"}),
+                PdbVariantSelection("5EYU", "A", 8, serine, cysteine, {"A": "test/data/pssm/5EYU/5eyu.A.pdb.pssm",
+                                                                       "B": "test/data/pssm/5EYU/5eyu.B.pdb.pssm",
+                                                                       "C": "test/data/pssm/5EYU/5eyu.C.pdb.pssm",
+                                                                       "D": "test/data/pssm/5EYU/5eyu.D.pdb.pssm"})]
 
     work_dir_path = mkdtemp()
     try:
@@ -60,11 +51,7 @@
 
         # data_augmentation has been set to a high number, so that
         # the train, valid and test set can be large enough.
-<<<<<<< HEAD
-        data_generator = DataGenerator(environment, [variant], data_augmentation=50,
-=======
-        data_generator = DataGenerator(variants, data_augmentation=25,
->>>>>>> 12da53fb
+        data_generator = DataGenerator(environment, variants, data_augmentation=25,
                                        compute_targets=target_modules,
                                        compute_features=feature_modules,
                                        hdf5=hdf5_path)
