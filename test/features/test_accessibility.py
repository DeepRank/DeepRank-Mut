--- conflicted
+++ resolved
@@ -11,12 +11,8 @@
 from deeprank.models.environment import Environment
 from deeprank.models.variant import PdbVariantSelection
 from deeprank.features.accessibility import __compute_feature__, FEATURE_NAME
-<<<<<<< HEAD
-from deeprank.domain.amino_acid import valine, threonine
 from deeprank.operate.pdb import get_pdb_path
-=======
 from deeprank.domain.amino_acid import valine, threonine, serine, cysteine
->>>>>>> 12da53fb
 
 
 _log = logging.getLogger(__name__)
@@ -33,8 +29,7 @@
 
 def test_compute_feature():
 
-    environment = Environment()
-    environment.pdb_root = "test/data/pdb/"
+    environment = Environment(pdb_root="test/data/pdb/")
 
     tmp_dir_path = mkdtemp()
     try:
@@ -75,7 +70,7 @@
 
 def test_compute_feature_with_altlocs():
 
-    pdb_path = "test/data/pdb/5EYU/5EYU.pdb"
+    environment = Environment(pdb_root="test/data/pdb")
 
     tmp_dir_path = mkdtemp()
     try:
@@ -83,9 +78,9 @@
         with h5py.File(hdf5_path, 'w') as f5:
             feature_group = f5.require_group("features")
             raw_feature_group = f5.require_group("raw_features")
-            variant = PdbVariantSelection(pdb_path, 'A', 8, serine, cysteine)
+            variant = PdbVariantSelection("5EYU", 'A', 8, serine, cysteine)
 
-            __compute_feature__(variant.pdb_path, feature_group, raw_feature_group, variant)
+            __compute_feature__(environment, feature_group, raw_feature_group, variant)
 
             data = feature_group.get(FEATURE_NAME)
 
