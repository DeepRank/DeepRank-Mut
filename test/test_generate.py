--- conflicted
+++ resolved
@@ -3,10 +3,7 @@
 from time import time
 import shutil
 from tempfile import mkdtemp
-<<<<<<< HEAD
 import logging
-=======
->>>>>>> 517409cf
 
 import numpy
 import h5py
@@ -15,13 +12,10 @@
 from deeprank.generate import *
 from deeprank.models.mutant import PdbMutantSelection
 from deeprank.tools.sparse import FLANgrid
-<<<<<<< HEAD
+from deeprank.operate import hdf5data
 
 
 _log = logging.getLogger(__name__)
-=======
-from deeprank.operate import hdf5data
->>>>>>> 517409cf
 
 
 def test_generate():
@@ -63,28 +57,16 @@
             eq_(list(f5.attrs['features']), feature_names)
 
             for mutant in mutants:
-<<<<<<< HEAD
-                molecule_name = os.path.basename(os.path.splitext(mutant.pdb_path)[0])
-
-                # Check that the right number of grid point coordinates have been stored and are equally away from each other:
-                for coord in ['x', 'y', 'z']:
-                    coords = f5["%s/grid_points/%s" % (molecule_name, coord)]
-=======
                 mutant_name = hdf5data.get_mutant_group_name(mutant)
 
                 # Check that the right number of grid point coordinates have been stored and are equally away from each other:
                 for coord in ['x', 'y', 'z']:
                     coords = f5["%s/grid_points/%s" % (mutant_name, coord)]
->>>>>>> 517409cf
                     for i in range(number_of_points - 1):
                         eq_(coords[i + 1] - coords[i], resolution)
 
                 # Check for mapped features in the HDF5 file:
-<<<<<<< HEAD
-                feature_path = "%s/mapped_features/Feature_ind" % molecule_name
-=======
                 feature_path = "%s/mapped_features/Feature_ind" % mutant_name
->>>>>>> 517409cf
                 feature_keys = f5[feature_path].keys()
                 for feature_name in feature_names:
                     feature_name = feature_name.split('.')[-1]
@@ -93,21 +75,13 @@
 
                 # Check that the atomic densities are present in the HDF5 file:
                 for element_name in atomic_densities:
-<<<<<<< HEAD
-                    density_path = "%s/mapped_features/AtomicDensities_ind/%s_%s" % (molecule_name, element_name, mutant.chain_id)
-=======
                     density_path = "%s/mapped_features/AtomicDensities_ind/%s_%s" % (mutant_name, element_name, mutant.chain_id)
->>>>>>> 517409cf
                     ok_(len(f5[density_path]) > 0)
 
                 # Check that the target values have been placed in the HDF5 file:
                 for target_name in target_names:
                     target_name = target_name.split('.')[-1]
-<<<<<<< HEAD
-                    target_path = "%s/targets" % molecule_name
-=======
                     target_path = "%s/targets" % mutant_name
->>>>>>> 517409cf
                     ok_(target_name in f5[target_path])
     finally:
         shutil.rmtree(tmp_dir)