

class PdbMutantSelection:
    """Refers to a mutant in a pdb file.

    Args:
        pdb_path (str): on disk file path to the pdb file
        chain_id (str): chain within the pdb file, where the mutant is
        residue_number (int): the identifying number of the residue within the protein chain
        mutant_amino_acid (str): one letter code of the amino acid to place at this position
        pssm_paths_by_chain (dict(str, str), optional): the paths of the pssm files per chain id, associated with the pdb file
    """

<<<<<<< HEAD
    def __init__(self, pdb_path, chain_id, residue_number, mutant_amino_acid, pssm_paths_by_chain={}):
=======
    def __init__(self, pdb_path, chain_id, residue_number, mutant_amino_acid, pssm_paths_by_chain=None):
>>>>>>> f3a2066a
        self._pdb_path = pdb_path
        self._chain_id = chain_id
        self._residue_number = residue_number
        self._mutant_amino_acid = mutant_amino_acid
        self._pssm_paths_by_chain = pssm_paths_by_chain

    @property
    def pdb_path(self):
        return self._pdb_path

    def has_pssm(self):
        "are the pssm files included?"
        return self._pssm_paths_by_chain is not None

    def get_pssm_chains(self):
        "returns the chain ids for which pssm files are available"
        if self._pssm_paths_by_chain is not None:
            return self._pssm_paths_by_chain.keys()
        else:
            return set([])

    def get_pssm_path(self, chain_id):
        "returns the pssm path for the given chain id"
        if self._pssm_paths_by_chain is None:
            raise ValueError("pssm paths are not set in this mutant selection")

        return self._pssm_paths_by_chain[chain_id]

    @property
    def chain_id(self):
        return self._chain_id

    @property
    def residue_number(self):
        return self._residue_number

    @property
    def mutant_amino_acid(self):
        return self._mutant_amino_acid

    def get_pssm_path(self, chain_id):
<<<<<<< HEAD
        return self._pssm_paths_by_chain[chain_id]
=======
        return self._pssm_paths_by_chain[chain_id]

    def __eq__(self, other):
        return self._pdb_path == other._pdb_path and \
               self._chain_id == other._chain_id and \
               self._residue_number == other._residue_number and \
               self._mutant_amino_acid == other._mutant_amino_acid and \
               self._pssm_paths_by_chain == other._pssm_paths_by_chain

    def __hash__(self):
        s = "pdb=%s;" % self._pdb_path + \
            "chain=%s;" % self._chain_id + \
            "residue_number=%s;" % self._residue_number + \
            "mutant_amino_acid=%s;" % self._mutant_amino_acid

        if self._pssm_paths_by_chain is not None:
            for chain_id, path in self._pssm_paths_by_chain.items():
                s += "pssm_%s=%s;" % (chain_id, path)

        return hash(s)
>>>>>>> f3a2066a
<|MERGE_RESOLUTION|>--- conflicted
+++ resolved
@@ -11,11 +11,7 @@
         pssm_paths_by_chain (dict(str, str), optional): the paths of the pssm files per chain id, associated with the pdb file
     """
 
-<<<<<<< HEAD
-    def __init__(self, pdb_path, chain_id, residue_number, mutant_amino_acid, pssm_paths_by_chain={}):
-=======
     def __init__(self, pdb_path, chain_id, residue_number, mutant_amino_acid, pssm_paths_by_chain=None):
->>>>>>> f3a2066a
         self._pdb_path = pdb_path
         self._chain_id = chain_id
         self._residue_number = residue_number
@@ -57,9 +53,6 @@
         return self._mutant_amino_acid
 
     def get_pssm_path(self, chain_id):
-<<<<<<< HEAD
-        return self._pssm_paths_by_chain[chain_id]
-=======
         return self._pssm_paths_by_chain[chain_id]
 
     def __eq__(self, other):
@@ -79,5 +72,4 @@
             for chain_id, path in self._pssm_paths_by_chain.items():
                 s += "pssm_%s=%s;" % (chain_id, path)
 
-        return hash(s)
->>>>>>> f3a2066a
+        return hash(s)