--- conflicted
+++ resolved
@@ -54,20 +54,6 @@
     # This is the dictionary of atom objects, its values will be returned.
     atoms = {}
 
-<<<<<<< HEAD
-    # Iterate over the atom output from pdb2sql
-    request_s = "x,y,z,rowID,name,element,chainID,resSeq,resName,iCode"
-    for row in pdb2sql.get(request_s):
-
-        try:
-            x, y, z, atom_number, atom_name, element, chain_id, residue_number, residue_name, insertion_code = row
-        except:
-            raise ValueError("Got unexpected row {} for {}".format(row, request_s))
-
-        # We use None as the default insertion code
-        if insertion_code == "":
-            insertion_code = None
-=======
     # Iterate over the atom output from pdb2sql, select atoms with highest occupancy.
     request_s = "x,y,z,rowID,name,element,chainID,resSeq,resName,iCode,altLoc,occ"
     highest_occupancies = {}
@@ -82,7 +68,6 @@
 
         if insertion_code == "":
             insertion_code = None  # default value
->>>>>>> 46e8c259
 
         # Make sure that the residue is in the working directory:
         residue_id = (chain_id, residue_number, insertion_code)
