--- conflicted
+++ resolved
@@ -48,19 +48,17 @@
 	else:
 		atomic_densities_mode = 'sum'
 
-<<<<<<< HEAD
+
 	if 'atomic_feature_mode' in grid_info:
 		atomic_feature_mode = grid_info['atomic_feature_mode']
 	else:
 		atomic_feature_mode = 'sum'
-=======
 
 	# determine where to export
 	if use_tmpdir:
 		tmpdir = os.environ['TMPDIR']
 		data_base = tmpdir + '/database/'
 		os.mkdir(data_base)
->>>>>>> 9bde3785
 
 	# loop over the data files
 	for isub,sub_ in enumerate(sub_names):
@@ -119,10 +117,6 @@
 			             atomic_densities_mode = atomic_densities_mode,
 			             residue_feature = res_feat,
 			             atomic_feature = at_feat,
-<<<<<<< HEAD
 			             atomic_feature_mode = atomic_feature_mode,
-			             export_path = sub+'/input/')
-=======
 			             export_path = export_dir+'/input/')
->>>>>>> 9bde3785
 
