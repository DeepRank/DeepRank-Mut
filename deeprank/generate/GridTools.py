
import itertools
<<<<<<< HEAD
import sys
=======
import logging
import os
import subprocess as sp
import sys
from collections import OrderedDict
>>>>>>> 953702fd
from time import time

import numpy as np
from scipy.signal import bspline

<<<<<<< HEAD
from deeprank.conf import logger
=======
>>>>>>> 953702fd
from deeprank.tools import pdb2sql, sparse

try:
    from tqdm import tqdm
except ImportError:
    def tqdm(x):
        return x


<<<<<<< HEAD
def logif(string, cond): return logger.info(string) if cond else None
=======
def printif(string, cond): return print(string) if cond else None

# the main gridtool class
>>>>>>> 953702fd


class GridTools(object):

    def __init__(self, molgrp,
                 number_of_points=30, resolution=1.,
                 atomic_densities=None, atomic_densities_mode='ind',
                 feature=None, feature_mode='ind',
<<<<<<< HEAD
                 contact_distance=8.5,
                 cuda=False, gpu_block=None, cuda_func=None, cuda_atomic=None,
                 prog_bar=False, time=False, try_sparse=True):
=======
                 contact_distance=8.5, hdf5_file=None,
                 cuda=False, gpu_block=None, cuda_func=None, cuda_atomic=None,
                 prog_bar=False, time=False, try_sparse=True, logger=None):
>>>>>>> 953702fd
        """Map the feature of a complex on the grid.

        Args:
            molgrp(str): name of the group of the molecule in the HDF5 file.
            number_of_points(int, optional): number of points we want in
                each direction of the grid.
            resolution(float, optional): distance(in Angs) between two points.
            atomic_densities(dict, optional): dictionary of atom types with
                their vdw radius, e.g. {'CA':1.7, 'C':1.7, 'N':1.55, 'O':1.52}
            atomic_densities_mode(str, optional): Mode for mapping
                (deprecated must be 'ind').
            feature(None, optional): Name of the features to be mapped.
                By default all the features present in
                hdf5_file['< molgrp > /features/] will be mapped.
            feature_mode(str, optional): Mode for mapping
                (deprecated must be 'ind').
            contact_distance(float, optional): the dmaximum distance
                between two contact atoms default 8.5Å.
            cuda(bool, optional): Use CUDA or not.
            gpu_block(tuple(int), optional): GPU block size to use.
            cuda_func(None, optional): Name of the CUDA function to be
                used for the mapping of the features.
                Must be present in kernel_cuda.c.
            cuda_atomic(None, optional): Name of the CUDA function to be
                used for the mapping of the atomic densities.
                Must be present in kernel_cuda.c.
            prog_bar(bool, optional): print progression bar for
                individual grid (default False).
            time(bool, optional): print timing statistic for
                individual grid (default False).
            try_sparse(bool, optional): Try to store the matrix in
                sparse format (default True).
        """

        # mol and hdf5 file
        self.molgrp = molgrp
        self.mol_basename = molgrp.name

        # hdf5 file to strore data
        self.hdf5 = self.molgrp.file
        self.try_sparse = try_sparse

<<<<<<< HEAD
=======
        # export to HDF5 file
        self.hdf5.require_group(self.mol_basename + '/features/')

>>>>>>> 953702fd
        # parameter of the grid
        if number_of_points is not None:
            if not isinstance(number_of_points, list):
                number_of_points = [number_of_points] * 3
            self.npts = np.array(number_of_points).astype('int')

        if resolution is not None:
            if not isinstance(resolution, list):
                resolution = [resolution] * 3
            self.res = np.array(resolution)
<<<<<<< HEAD

        # feature requested
        self.atomic_densities = atomic_densities
        self.feature = feature

        # mapping mode
        self.feature_mode = feature_mode
        self.atomic_densities_mode = atomic_densities_mode
=======
>>>>>>> 953702fd

        # cuda support
        self.cuda = cuda
        if self.cuda:  # pragma: no cover
            self.gpu_block = gpu_block
            self.gpu_grid = [int(np.ceil(n / b))
                             for b, n in zip(self.gpu_block, self.npts)]
<<<<<<< HEAD

        # cuda
        self.cuda_func = cuda_func
        self.cuda_atomic = cuda_atomic
=======
>>>>>>> 953702fd

        # parameter of the atomic system
        self.atom_xyz = None
        self.atom_index = None
        self.atom_type = None

        # grid points
        self.x = None
        self.y = None
        self.z = None

        # grids for calculation of atomic densities
        self.xgrid = None
        self.ygrid = None
        self.zgrid = None

        # dictionaries of atomic densities
        self.atdens = {}

        # conversion from boh to angs for VMD visualization
        self.bohr2ang = 0.52918

        # contact distance to locate the interface
        self.contact_distance = contact_distance

        # progress bar
        self.local_tqdm = lambda x: tqdm(x) if prog_bar else x
        self.time = time

        # if we already have an output containing the grid
        # we update the existing features
        _update_ = False
        if self.mol_basename + '/grid_points/x' in self.hdf5:
            _update_ = True

        if _update_:
<<<<<<< HEAD
            logif(f'\n=Updating grid data for {self.mol_basename}.',
                  self.time)
            self.update_feature()
        else:
            logif(f'\n= Creating grid and grid data for {self.mol_basename}.',
                  self.time)
=======
            printif(
                '\n= Updating grid data for %s' %
                (self.mol_basename), self.time)
            self.update_feature()
        else:
            printif(
                '\n= Creating grid and grid data for %s' %
                (self.mol_basename), self.time)
>>>>>>> 953702fd
            self.create_new_data()

    ################################################################

    def create_new_data(self):
        """Create new feature for a given complex."""

        # get the position/atom type .. of the complex
        self.read_pdb()

<<<<<<< HEAD
        # get the contact atoms and interface center
        self.get_contact_center()
=======
        # get the contact atoms
        self.get_contact_atoms()
>>>>>>> 953702fd

        # define the grid
        self.define_grid_points()

        # save the grid points
        self.export_grid_points()

        # map the features
        self.add_all_features()

        # if we wnat the atomic densisties
        self.add_all_atomic_densities()

        # cloe the db file
        self.sqldb.close()

    ################################################################

    def update_feature(self):
        """Update existing feature in a complex."""

        # get the position/atom type .. of the complex
        # get self.sqldb
        self.read_pdb()

        # read the grid from the hdf5
<<<<<<< HEAD
        grid = self.hdf5.get(self.mol_basename + '/grid_points/')
        self.x, self.y, self.z = grid['x'][()], grid['y'][()], grid['z'][()]
=======
        if self.hdf5 is not None:
            grid = self.hdf5.get(self.mol_basename + '/grid_points/')
            self.x, self.y, self.z = grid['x'][(
            )], grid['y'][()], grid['z'][()]

        # or read the grid points from file
        else:
            grid = np.load(self.export_path + '/grid_points.npz')
            self.x, self.y, self.z = grid['x'], grid['y'], grid['z']
>>>>>>> 953702fd

        # create the grid
        self.ygrid, self.xgrid, self.zgrid = np.meshgrid(
            self.y, self.x, self.z)

        # set the resolution/dimension
        self.npts = np.array([len(self.x), len(self.y), len(self.z)])
        self.res = np.array(
            [self.x[1] - self.x[0], self.y[1] - self.y[0], self.z[1] - self.z[0]])

        # map the features
        self.add_all_features()

        # if we want the atomic densisties
        self.add_all_atomic_densities()

        # cloe the db file
        self.sqldb.close()

    ################################################################

    def read_pdb(self):
        """Create a sql databse for the pdb."""
<<<<<<< HEAD

        self.sqldb = pdb2sql(self.molgrp['complex'][()])

    # get the contact atoms and interface center
    def get_contact_center(self):
        """Get the center of conact atoms."""
=======

        self.sqldb = pdb2sql(self.molgrp['complex'][:])

    # get the contact atoms

    def get_contact_atoms(self):
        """Get the contact atoms."""

        xyz1 = np.array(self.sqldb.get('x,y,z', chainID='A'))
        xyz2 = np.array(self.sqldb.get('x,y,z', chainID='B'))

        index_b = self.sqldb.get('rowID', chainID='B')

        self.contact_atoms = []
        for i, x0 in enumerate(xyz1):
            contacts = np.where(
                np.sqrt(
                    np.sum(
                        (xyz2 - x0)**2,
                        1)) < self.contact_distance)[0]
>>>>>>> 953702fd

        contact_atoms = self.sqldb.get_contact_atoms(
            cutoff=self.contact_distance)

        # create a set of unique indexes
<<<<<<< HEAD
        self.contact_atoms = list(set(contact_atoms[0] + contact_atoms[1]))

        # get interface center
        self.center_contact = np.mean(
            np.array(self.sqldb.get('x,y,z', rowID=self.contact_atoms)), 0)
=======
        self.contact_atoms = list(set(self.contact_atoms))

        # get the mean xyz position
        self.center_contact = np.mean(
            np.array(
                self.sqldb.get(
                    'x,y,z',
                    rowID=self.contact_atoms)),
            0)
>>>>>>> 953702fd

    ################################################################
    # shortcut to add all the feature a
    # and atomic densities in just one line
    ################################################################

    # add all the residue features to the data

    def add_all_features(self):
        """Add all the features toa given molecule."""

        # map the features
        if self.feature is not None:

            # map the residue features
            dict_data = self.map_features(self.feature)

            # save to hdf5 if specfied
            t0 = time()
<<<<<<< HEAD
            logif('-- Save Features to HDF5', self.time)
            self.hdf5_grid_data(dict_data, 'Feature_%s' % (self.feature_mode))
            logif('      Total %f ms' % ((time() - t0) * 1000), self.time)
=======
            printif('-- Save Features to HDF5', self.time)
            self.hdf5_grid_data(dict_data, 'Feature_%s' % (self.feature_mode))
            printif('      Total %f ms' % ((time() - t0) * 1000), self.time)
>>>>>>> 953702fd

    # add all the atomic densities to the data

    def add_all_atomic_densities(self):
        """Add all atomic densities."""

        # if we wnat the atomic densisties
        if self.atomic_densities is not None:

            # compute the atomic densities
            self.map_atomic_densities()

            # save to hdf5
            t0 = time()
<<<<<<< HEAD
            logif('-- Save Atomic Densities to HDF5', self.time)
            self.hdf5_grid_data(self.atdens, 'AtomicDensities_%s' %
                                (self.atomic_densities_mode))
            logif('      Total %f ms' % ((time() - t0) * 1000), self.time)
=======
            printif('-- Save Atomic Densities to HDF5', self.time)
            self.hdf5_grid_data(
                self.atdens,
                'AtomicDensities_%s' %
                (self.atomic_densities_mode))
            printif('      Total %f ms' % ((time() - t0) * 1000), self.time)
>>>>>>> 953702fd

    ################################################################
    # define the grid points
    # there is an issue maybe with the ordering
    # In order to visualize the data in VMD the Y and X axis must be inverted ...
    # I keep it like that for now as it should not matter for the CNN
    # and maybe we don't need atomic denisties as features
    ################################################################

    def define_grid_points(self):
        """Define the grid points."""

<<<<<<< HEAD
        logif('-- Define %dx%dx%d grid ' %
              (self.npts[0], self.npts[1], self.npts[2]), self.time)
        logif('-- Resolution of %1.2fx%1.2fx%1.2f Angs' %
              (self.res[0], self.res[1], self.res[2]), self.time)
=======
        printif('-- Define %dx%dx%d grid ' %
                (self.npts[0], self.npts[1], self.npts[2]), self.time)
        printif('-- Resolution of %1.2fx%1.2fx%1.2f Angs' %
                (self.res[0], self.res[1], self.res[2]), self.time)
>>>>>>> 953702fd

        halfdim = 0.5 * (self.npts * self.res)
        center = self.center_contact

        low_lim = center - halfdim
        hgh_lim = low_lim + self.res * (np.array(self.npts) - 1)

        self.x = np.linspace(low_lim[0], hgh_lim[0], self.npts[0])
        self.y = np.linspace(low_lim[1], hgh_lim[1], self.npts[1])
        self.z = np.linspace(low_lim[2], hgh_lim[2], self.npts[2])

        # there is something fishy about the meshgrid 3d
        # the axis are a bit screwy ....
        # i dont quite get why the ordering is like that
        self.ygrid, self.xgrid, self.zgrid = np.meshgrid(
            self.y, self.x, self.z)

    ################################################################
    # Atomic densities
    # as defined in the paper about ligand in protein
    ################################################################

    # compute all the atomic densities data
    def map_atomic_densities(self, only_contact=True):
        """Map the atomic densities to the grid.

        Args:
            only_contact(bool, optional): Map only the contact atoms

        Raises:
            ImportError: Description
        """
        mode = self.atomic_densities_mode
<<<<<<< HEAD
        logif('-- Map atomic densities on %dx%dx%d grid (mode=%s)' %
              (self.npts[0], self.npts[1], self.npts[2], mode), self.time)
=======
        printif('-- Map atomic densities on %dx%dx%d grid (mode=%s)' %
                (self.npts[0], self.npts[1], self.npts[2], mode), self.time)
>>>>>>> 953702fd

        # prepare the cuda memory
        if self.cuda:  # pragma: no cover

            # try to import pycuda
            try:
                from pycuda import driver, compiler, gpuarray, tools
                import pycuda.autoinit
            except BaseException:
                raise ImportError("Error when importing pyCuda in GridTools")

            # book mem on the gpu
            x_gpu = gpuarray.to_gpu(self.x.astype(np.float32))
            y_gpu = gpuarray.to_gpu(self.y.astype(np.float32))
            z_gpu = gpuarray.to_gpu(self.z.astype(np.float32))
            grid_gpu = gpuarray.zeros(self.npts, np.float32)

        # get the contact atoms
        if only_contact:
            index = self.sqldb.get_contact_atoms(cutoff=self.contact_distance)
        else:
            index = (self.sqldb.get('rowID', chainID='A'),
                     self.sqldb.get('rowID', chainID='B'))

        # loop over all the data we want
        for atomtype, vdw_rad in self.local_tqdm(
                self.atomic_densities.items()):

            t0 = time()

            # get the contact atom that of the correct type on both chains
            if only_contact:
<<<<<<< HEAD
                xyzA = np.array(self.sqldb.get(
                    'x,y,z', rowID=index[0], name=atomtype))
                xyzB = np.array(self.sqldb.get(
                    'x,y,z', rowID=index[1], name=atomtype))

            else:
                # get the atom that are of the correct type on both chains
                xyzA = np.array(self.sqldb.get(
                    'x,y,z', chainID='A', name=atomtype))
                xyzB = np.array(self.sqldb.get(
                    'x,y,z', chainID='B', name=atomtype))
=======
                #index = self.sqldb.get_contact_atoms()
                xyzA = np.array(
                    self.sqldb.get(
                        'x,y,z',
                        rowID=index[0],
                        name=atomtype))
                xyzB = np.array(
                    self.sqldb.get(
                        'x,y,z',
                        rowID=index[1],
                        name=atomtype))

            else:
                # get the atom that are of the correct type on both chains
                xyzA = np.array(
                    self.sqldb.get(
                        'x,y,z',
                        chainID='A',
                        name=atomtype))
                xyzB = np.array(
                    self.sqldb.get(
                        'x,y,z',
                        chainID='B',
                        name=atomtype))
>>>>>>> 953702fd

            tprocess = time() - t0

            t0 = time()
            # if we use CUDA
            if self.cuda:  # pragma: no cover

                # reset the grid
                grid_gpu *= 0

                # get the atomic densities of chain A
                for pos in xyzA:
                    x0, y0, z0 = pos.astype(np.float32)
                    vdw = np.float32(vdw_rad)
                    self.cuda_atomic(
                        vdw, x0, y0, z0, x_gpu, y_gpu, z_gpu, grid_gpu, block=tuple(
                            self.gpu_block), grid=tuple(
                            self.gpu_grid))
                    atdensA = grid_gpu.get()

                # reset the grid
                grid_gpu *= 0

                # get the atomic densities of chain B
                for pos in xyzB:
                    x0, y0, z0 = pos.astype(np.float32)
                    vdw = np.float32(vdw_rad)
                    self.cuda_atomic(
                        vdw, x0, y0, z0, x_gpu, y_gpu, z_gpu, grid_gpu, block=tuple(
                            self.gpu_block), grid=tuple(
                            self.gpu_grid))
                    atdensB = grid_gpu.get()

            # if we don't use CUDA
            else:

                # init the grid
                atdensA = np.zeros(self.npts)
                atdensB = np.zeros(self.npts)

                # run on the atoms
                for pos in xyzA:
                    atdensA += self.densgrid(pos, vdw_rad)

                # run on the atoms
                for pos in xyzB:
                    atdensB += self.densgrid(pos, vdw_rad)

            # create the final grid : A - B
            if mode == 'diff':
                self.atdens[atomtype] = atdensA - atdensB

            # create the final grid : A + B
            elif mode == 'sum':
                self.atdens[atomtype] = atdensA + atdensB

            # create the final grid : A and B
            elif mode == 'ind':
                self.atdens[atomtype + '_chainA'] = atdensA
                self.atdens[atomtype + '_chainB'] = atdensB
            else:
<<<<<<< HEAD
                raise ValueError(f'Atomic density mode {mode} not recognized')

            tgrid = time() - t0
            logif('     Process time %f ms' % (tprocess * 1000), self.time)
            logif('     Grid    time %f ms' % (tgrid * 1000), self.time)
=======
                print('Error: Atomic density mode %s not recognized' % mode)
                sys.exit()

            tgrid = time() - t0
            printif('     Process time %f ms' % (tprocess * 1000), self.time)
            printif('     Grid    time %f ms' % (tgrid * 1000), self.time)
>>>>>>> 953702fd

    # compute the atomic denisties on the grid
    def densgrid(self, center, vdw_radius):
        """Function to map individual atomic density on the grid.

        The formula is equation (1) of the Koes paper
        Protein-Ligand Scoring with Convolutional NN Arxiv:1612.02751v1

        Args:
            center (list(float)): position of the atoms
            vdw_radius (float): vdw radius of the atom

        Returns:
            TYPE: np.array (mapped density)
        """
<<<<<<< HEAD

        x0, y0, z0 = center
        dd = np.sqrt((self.xgrid - x0)**2
                     + (self.ygrid - y0)**2
                     + (self.zgrid - z0)**2)

        dgrid = np.zeros(self.npts)

        index_shortd = dd < vdw_radius
        index_longd = (dd >= vdw_radius) & (dd < 1.5 * vdw_radius)
        dgrid[index_shortd] = np.exp(-2 * dd[index_shortd]**2 / vdw_radius**2)
        dgrid[index_longd] = 4. / np.e**2 / vdw_radius**2 * dd[index_longd]**2 \
            - 12. / np.e**2 / vdw_radius * dd[index_longd] + 9. / np.e**2
=======

        x0, y0, z0 = center
        dd = np.sqrt((self.xgrid - x0)**2 + (self.ygrid - y0)
                     ** 2 + (self.zgrid - z0)**2)
        dgrid = np.zeros(self.npts)
        dgrid[dd < vdw_radius] = np.exp(-2 *
                                        dd[dd < vdw_radius]**2 / vdw_radius**2)
        dgrid[(dd >= vdw_radius) & (dd < 1.5 * vdw_radius)] = 4. / np.e**2 / vdw_radius**2 * dd[(dd >= vdw_radius) & (dd <
                                                                                                                      1.5 * vdw_radius)]**2 - 12. / np.e**2 / vdw_radius * dd[(dd >= vdw_radius) & (dd < 1.5 * vdw_radius)] + 9. / np.e**2
>>>>>>> 953702fd
        return dgrid

    ################################################################
    # Residue or Atomic features
    # read the file provided in input
    # and map it on the grid
    ################################################################

    # map residue a feature on the grid
    def map_features(self, featlist, transform=None):
        """Map individual feature to the grid.

        For residue based feature the feature file must be of the format
        chainID residue_name(3-letter)  residue_number [values]

        For atom based feature it must be
        chainID residue_name(3-letter)  residue_number atome_name [values]

        Args:
            featlist (list(str)): list of features to be mapped
            transform (callable, optional): transformation of the feature (?)

        Returns:
            np.array: Mapped features

        Raises:
            ImportError: Description
            ValueError: Description
        """

        # declare the total dictionary
        dict_data = {}

        # prepare the cuda memory
        if self.cuda:  # pragma: no cover

            # try to import pycuda
            try:
                from pycuda import driver, compiler, gpuarray, tools
                import pycuda.autoinit
            except BaseException:
                raise ImportError("Error when importing pyCuda in GridTools")

            # book mem on the gpu
            x_gpu = gpuarray.to_gpu(self.x.astype(np.float32))
            y_gpu = gpuarray.to_gpu(self.y.astype(np.float32))
            z_gpu = gpuarray.to_gpu(self.z.astype(np.float32))
            grid_gpu = gpuarray.zeros(self.npts, np.float32)

        # loop over all the features required
        for feature_name in featlist:

<<<<<<< HEAD
            logif('-- Map %s on %dx%dx%d grid '
                  % (feature_name, self.npts[0],
                     self.npts[1], self.npts[2]), self.time)
=======
            printif(
                '-- Map %s on %dx%dx%d grid ' %
                (feature_name,
                 self.npts[0],
                    self.npts[1],
                    self.npts[2]),
                self.time)
>>>>>>> 953702fd

            # read the data
            featgrp = self.molgrp['features']
            if feature_name in featgrp.keys():
                data = featgrp[feature_name][:]
            else:
<<<<<<< HEAD
                print('Error Feature not found \n\tPossible features : ' +
                      ' | '.join(featgrp.keys()))
                raise ValueError(
                    'feature %s  not found in the file' % (feature_name))
=======
                print(
                    'Error Feature not found \n\tPossible features : ' +
                    ' | '.join(
                        featgrp.keys()))
                raise ValueError(
                    'feature %s  not found in the file' %
                    (feature_name))
>>>>>>> 953702fd

            # detect if we have a xyz format
            # or a byte format
            # define how many elements (ntext)
            # are present before the feature values
            # xyz : 4 (chain x y z)
            # byte - residue : 3 (chain resSeq resName)
            # byte - atomic  : 4 (chain resSeq resName name)
<<<<<<< HEAD
            # non xyz format deprecated?
=======
>>>>>>> 953702fd
            if not isinstance(data[0], bytes):
                feature_type = 'xyz'
                ntext = 4
            else:
                try:
                    float(data[0].split()[3])
                    feature_type = 'residue'
                    ntext = 3
                except BaseException:
                    feature_type = 'atomic'
                    ntext = 4

            # test if the transform is callable
            # and test it on the first line of the data
            # get the data on the first line
            if feature_type != 'xyz':
                data_test = data[0].split()
                data_test = list(map(float, data_test[ntext:]))
            else:
                data_test = data[0, ntext:]

            # define the length of the output
            if transform is None:
                nFeat = len(data_test)
            elif callable(transform):
                nFeat = len(transform(data_test))
            else:
                print('Error transform in map_feature must be callable')
                return None

            # declare the dict
            # that will in fine holds all the data
            if nFeat == 1:
                if self.feature_mode == 'ind':
                    dict_data[feature_name + '_chainA'] = np.zeros(self.npts)
                    dict_data[feature_name + '_chainB'] = np.zeros(self.npts)
                else:
                    dict_data[feature_name] = np.zeros(self.npts)
            else:
                for iF in range(nFeat):
                    if self.feature_mode == 'ind':
                        dict_data[feature_name + '_chainA_%03d' %
                                  iF] = np.zeros(self.npts)
                        dict_data[feature_name + '_chainB_%03d' %
                                  iF] = np.zeros(self.npts)
                    else:
                        dict_data[feature_name + '_%03d' %
                                  iF] = np.zeros(self.npts)

            # rest the grid and get the x y z values
            if self.cuda:  # pragma: no cover
                grid_gpu *= 0

            # timing
            tprocess = 0
            tgrid = 0

            # map all the features
            for line in self.local_tqdm(data):
                t0 = time()
                # if the feature was written with xyz data
                # i.e chain x y z values
                if feature_type == 'xyz':

                    chain = ['A', 'B'][int(line[0])]
                    pos = line[1:ntext]
                    feat_values = np.array(line[ntext:])

                # if the feature was written with bytes
                # i.e chain resSeq resName (name) values
                # TODO deprecated?
                else:

                    # decode the line
                    line = line.decode('utf-8').split()

                    # get the position of the resnumber
                    chain, resName, resNum = line[0], line[1], line[2]

                    # get the atom name for atomic data
                    if feature_type == 'atomic':
                        atName = line[3]

                    # get the position
                    # TODO deprecated? the definition of center postion is
                    #  different from that in features e.g. BSA.py
                    if feature_type == 'residue':
<<<<<<< HEAD
                        pos = np.mean(np.array(self.sqldb.get(
                            'x,y,z', chainID=chain, resSeq=resNum)), 0)
                        sql_resName = list(set(self.sqldb.get(
                            'resName', chainID=chain, resSeq=resNum)))
                    else:
                        pos = np.array(self.sqldb.get(
                            'x,y,z', chainID=chain,
                            resSeq=resNum, name=atName))[0]
                        sql_resName = list(set(self.sqldb.get(
                            'resName', chainID=chain,
                            resSeq=resNum, name=atName)))
=======
                        pos = np.mean(
                            np.array(
                                self.sqldb.get(
                                    'x,y,z',
                                    chainID=chain,
                                    resSeq=resNum)),
                            0)
                        sql_resName = list(
                            set(self.sqldb.get('resName', chainID=chain, resSeq=resNum)))
                    else:
                        pos = np.array(
                            self.sqldb.get(
                                'x,y,z',
                                chainID=chain,
                                resSeq=resNum,
                                name=atName))[0]
                        sql_resName = list(
                            set(self.sqldb.get('resName', chainID=chain, resSeq=resNum, name=atName)))
>>>>>>> 953702fd

                    # check if  the resname correspond
                    if len(sql_resName) == 0:
                        print('Error : SQL query returned empty list')
<<<<<<< HEAD
                        print('Tip   : Make sure the parameter file ')
                        print('Tip   : corresponds to the pdb file %s' %
                              (self.sqldb.pdbfile))
=======
                        print(
                            'Tip   : Make sure the parameter file %s' %
                            (feature_file))
                        print(
                            'Tip   : corresponds to the pdb file %s' %
                            (self.sqldb.pdbfile))
>>>>>>> 953702fd
                        sys.exit()
                    else:
                        sql_resName = sql_resName[0]

                    if resName != sql_resName:
<<<<<<< HEAD
                        print('Residue Name Error in the Feature file ')
                        print('Feature File : chain %s resNum %s  resName %s' %
                              (chain, resNum, resName))
                        print('SQL data     : chain %s resNum %s  resName %s' %
                              (chain, resNum, sql_resName))
=======
                        print(
                            'Residue Name Error in the Feature file %s' %
                            (feature_file))
                        print(
                            'Feature File : chain %s resNum %s  resName %s' %
                            (chain, resNum, resName))
                        print(
                            'SQL data     : chain %s resNum %s  resName %s' %
                            (chain, resNum, sql_resName))
>>>>>>> 953702fd
                        sys.exit()

                    # get the values of the feature(s) for thsi residue
                    feat_values = np.array(list(map(float, line[ntext:])))

                # postporcess the data
                if callable(transform):
                    feat_values = transform(feat_values)

                # handle the mode
                fname = feature_name
                if self.feature_mode == "diff":
                    coeff = {'A': 1, 'B': -1}[chain]
                else:
                    coeff = 1
                if self.feature_mode == "ind":
                    fname = feature_name + "_chain" + chain
                tprocess += time() - t0

                t0 = time()
                # map this feature(s) on the grid(s)
                if not self.cuda:
                    if nFeat == 1:
                        dict_data[fname] += coeff * \
                            self.featgrid(pos, feat_values)
                    else:
                        for iF in range(nFeat):
                            dict_data[fname + '_%03d' % iF] += coeff * \
                                self.featgrid(pos, feat_values[iF])

                # try to use cuda to speed it up
                else:  # pragma: no cover
                    if nFeat == 1:
                        x0, y0, z0 = pos.astype(np.float32)
                        alpha = np.float32(coeff * feat_values)
<<<<<<< HEAD
                        self.cuda_func(alpha,
                                       x0, y0, z0,
                                       x_gpu, y_gpu, z_gpu,
                                       grid_gpu,
                                       block=tuple(self.gpu_block),
                                       grid=tuple(self.gpu_grid))
                    else:
                        raise ValueError(
                            'CUDA only possible for single-valued features')
=======
                        self.cuda_func(
                            alpha, x0, y0, z0, x_gpu, y_gpu, z_gpu, grid_gpu, block=tuple(
                                self.gpu_block), grid=tuple(
                                self.gpu_grid))
                    else:
                        raise ValueError(
                            'CUDA only possible for single-valued features so far')
>>>>>>> 953702fd

                tgrid += time() - t0

            if self.cuda:  # pragma: no cover
                dict_data[fname] = grid_gpu.get()
                driver.Context.synchronize()

<<<<<<< HEAD
            logif('     Process time %f ms' % (tprocess * 1000), self.time)
            logif('     Grid    time %f ms' % (tgrid * 1000), self.time)
=======
            printif('     Process time %f ms' % (tprocess * 1000), self.time)
            printif('     Grid    time %f ms' % (tgrid * 1000), self.time)
>>>>>>> 953702fd

        return dict_data

    # compute the a given feature on the grid
    def featgrid(self, center, value, type_='fast_gaussian'):
        """Map an individual feature (atomic or residue) on the grid.

        Args:
            center (list(float)): position of the feature center
            value (float): value of the feature
            type_ (str, optional): method to map

        Returns:
            np.array: Mapped feature

        Raises:
            ValueError: Description
        """

        # shortcut for th center
        x0, y0, z0 = center
        sigma = np.sqrt(1. / 2)
        beta = 0.5 / (sigma**2)

        # simple Gaussian
        if type_ == 'gaussian':
<<<<<<< HEAD
            dd = np.sqrt((self.xgrid - x0)**2
                         + (self.ygrid - y0)**2
                         + (self.zgrid - z0)**2)
=======
            dd = np.sqrt((self.xgrid - x0)**2 + (self.ygrid - y0)
                         ** 2 + (self.zgrid - z0)**2)
>>>>>>> 953702fd
            dd = value * np.exp(-beta * dd)
            return dd

        # fast gaussian
        elif type_ == 'fast_gaussian':

            cutoff = 5. * beta

<<<<<<< HEAD
            dd = np.sqrt((self.xgrid - x0)**2
                         + (self.ygrid - y0)**2
                         + (self.zgrid - z0)**2)
=======
            dd = np.sqrt((self.xgrid - x0)**2 + (self.ygrid - y0)
                         ** 2 + (self.zgrid - z0)**2)
>>>>>>> 953702fd
            dgrid = np.zeros(self.npts)

            dgrid[dd < cutoff] = value * np.exp(-beta * dd[dd < cutoff])

            return dgrid

        # Bsline
        elif type_ == 'bspline':
            spline_order = 4
<<<<<<< HEAD
            spl = bspline((self.xgrid - x0) / self.res[0], spline_order) \
                * bspline((self.ygrid - y0) / self.res[1], spline_order) \
                * bspline((self.zgrid - z0) / self.res[2], spline_order)
=======
            spl = bspline(
                (self.xgrid - x0) / self.res[0],
                spline_order) * bspline(
                (self.ygrid - y0) / self.res[1],
                spline_order) * bspline(
                (self.zgrid - z0) / self.res[2],
                spline_order)
>>>>>>> 953702fd
            dd = value * spl
            return dd

        # nearest neighbours
        elif type_ == 'nearest':

            # distances
<<<<<<< HEAD
            dx = np.abs(self.x - x0)
            dy = np.abs(self.y - y0)
            dz = np.abs(self.z - z0)
=======
            dx, dy, dz = np.abs(
                self.x - x0), np.abs(self.y - y0), np.abs(self.z - z0)
>>>>>>> 953702fd

            # index
            indx = np.argsort(dx)[:2]
            indy = np.argsort(dy)[:2]
            indz = np.argsort(dz)[:2]

            # weight
            wx = dx[indx]
            wx /= np.sum(wx)

            wy = dy[indy]
            wy /= np.sum(wy)

            wz = dx[indz]
            wz /= np.sum(wz)

            # define the points
            indexes = [indx, indy, indz]
            points = list(itertools.product(*indexes))

            # define the weight
            W = [wx, wy, wz]
            W = list(itertools.product(*W))
            W = [np.sum(iw) for iw in W]

            # put that on the grid
            dgrid = np.zeros(self.npts)

            for w, pt in zip(W, points):
                dgrid[pt[0], pt[1], pt[2]] = w * value

            return dgrid

        # default
        else:
<<<<<<< HEAD
            raise ValueError(f'Options not recognized for the grid {type_}')
=======
            raise ValueError('Options not recognized for the grid', type_)
>>>>>>> 953702fd

    ################################################################
    # export the grid points for external calculations of some
    # features. For example the electrostatic potential etc ...
    ################################################################

    def export_grid_points(self):
        """export the grid points to the hdf5 file."""

        grd = self.hdf5.require_group(self.mol_basename + '/grid_points')
        grd.create_dataset('x', data=self.x)
        grd.create_dataset('y', data=self.y)
        grd.create_dataset('z', data=self.z)

        # add center or update it when the old value is different
        if 'center' not in grd:
            grd.create_dataset('center', data=self.center_contact)
<<<<<<< HEAD
        elif not all(grd['center'][()] == self.center_contact):
            grd['center'][...] = self.center_contact

    # save the data in the hdf5 file

=======
        else:
            tmp = grd['center']
            tmp[...] = self.center_contact

    # save the data in the hdf5 file
>>>>>>> 953702fd
    def hdf5_grid_data(self, dict_data, data_name):
        """Save the mapped feature to the hdf5 file.

        Args:
            dict_data(dict): feature values stored as a dict
            data_name(str): feature name
        """
        # get the group og the feature
        feat_group = self.hdf5.require_group(
            self.mol_basename + '/mapped_features/' + data_name)

        # gothrough all the feature elements
        for key, value in dict_data.items():

            # remove only subgroup
            if key in feat_group:
                del feat_group[key]

            # create new one
            sub_feat_group = feat_group.create_group(key)

            # try  a sparse representation
            if self.try_sparse:

                # check if the grid is sparse or not
                t0 = time()
                spg = sparse.FLANgrid()
                spg.from_dense(value, beta=1E-2)
                if self.time:
<<<<<<< HEAD
                    print('      Sparsing time %f ms' % ((time() - t0) * 1000))
=======
                    print('      SPG time %f ms' % ((time() - t0) * 1000))
>>>>>>> 953702fd

                # if we have a sparse matrix
                if spg.sparse:
                    sub_feat_group.attrs['sparse'] = spg.sparse
                    sub_feat_group.attrs['type'] = 'sparse_matrix'
                    sub_feat_group.create_dataset(
<<<<<<< HEAD
                        'index', data=spg.index,
                        compression='gzip', compression_opts=9)
                    sub_feat_group.create_dataset(
                        'value', data=spg.value,
                        compression='gzip', compression_opts=9)

                else:
                    sub_feat_group.attrs['sparse'] = spg.sparse
                    sub_feat_group.attrs['type'] = 'dense_matrix'
                    sub_feat_group.create_dataset(
                        'value', data=spg.value,
                        compression='gzip', compression_opts=9)

            else:
                sub_feat_group.attrs['sparse'] = False
                sub_feat_group.attrs['type'] = 'dense_matrix'
                sub_feat_group.create_dataset(
                    'value', data=value,
                    compression='gzip', compression_opts=9)

########################################################################
=======
                        'index', data=spg.index, compression='gzip', compression_opts=9)
                    sub_feat_group.create_dataset(
                        'value', data=spg.value, compression='gzip', compression_opts=9)

                else:
                    sub_feat_group.attrs['sparse'] = spg.sparse
                    sub_feat_group.attrs['type'] = 'sparse_matrix'
                    sub_feat_group.create_dataset(
                        'value', data=spg.value, compression='gzip', compression_opts=9)

            else:
                sub_feat_group.attrs['sparse'] = False
                sub_feat_group.attrs['type'] = 'sparse_matrix'
                sub_feat_group.create_dataset(
                    'value', data=value, compression='gzip', compression_opts=9)

##########################################################################
>>>>>>> 953702fd
<|MERGE_RESOLUTION|>--- conflicted
+++ resolved
@@ -1,23 +1,12 @@
 
 import itertools
-<<<<<<< HEAD
 import sys
-=======
-import logging
-import os
-import subprocess as sp
-import sys
-from collections import OrderedDict
->>>>>>> 953702fd
 from time import time
 
 import numpy as np
 from scipy.signal import bspline
 
-<<<<<<< HEAD
 from deeprank.conf import logger
-=======
->>>>>>> 953702fd
 from deeprank.tools import pdb2sql, sparse
 
 try:
@@ -27,13 +16,7 @@
         return x
 
 
-<<<<<<< HEAD
 def logif(string, cond): return logger.info(string) if cond else None
-=======
-def printif(string, cond): return print(string) if cond else None
-
-# the main gridtool class
->>>>>>> 953702fd
 
 
 class GridTools(object):
@@ -42,15 +25,9 @@
                  number_of_points=30, resolution=1.,
                  atomic_densities=None, atomic_densities_mode='ind',
                  feature=None, feature_mode='ind',
-<<<<<<< HEAD
                  contact_distance=8.5,
                  cuda=False, gpu_block=None, cuda_func=None, cuda_atomic=None,
                  prog_bar=False, time=False, try_sparse=True):
-=======
-                 contact_distance=8.5, hdf5_file=None,
-                 cuda=False, gpu_block=None, cuda_func=None, cuda_atomic=None,
-                 prog_bar=False, time=False, try_sparse=True, logger=None):
->>>>>>> 953702fd
         """Map the feature of a complex on the grid.
 
         Args:
@@ -93,12 +70,6 @@
         self.hdf5 = self.molgrp.file
         self.try_sparse = try_sparse
 
-<<<<<<< HEAD
-=======
-        # export to HDF5 file
-        self.hdf5.require_group(self.mol_basename + '/features/')
-
->>>>>>> 953702fd
         # parameter of the grid
         if number_of_points is not None:
             if not isinstance(number_of_points, list):
@@ -109,7 +80,6 @@
             if not isinstance(resolution, list):
                 resolution = [resolution] * 3
             self.res = np.array(resolution)
-<<<<<<< HEAD
 
         # feature requested
         self.atomic_densities = atomic_densities
@@ -118,8 +88,6 @@
         # mapping mode
         self.feature_mode = feature_mode
         self.atomic_densities_mode = atomic_densities_mode
-=======
->>>>>>> 953702fd
 
         # cuda support
         self.cuda = cuda
@@ -127,13 +95,10 @@
             self.gpu_block = gpu_block
             self.gpu_grid = [int(np.ceil(n / b))
                              for b, n in zip(self.gpu_block, self.npts)]
-<<<<<<< HEAD
 
         # cuda
         self.cuda_func = cuda_func
         self.cuda_atomic = cuda_atomic
-=======
->>>>>>> 953702fd
 
         # parameter of the atomic system
         self.atom_xyz = None
@@ -170,23 +135,12 @@
             _update_ = True
 
         if _update_:
-<<<<<<< HEAD
             logif(f'\n=Updating grid data for {self.mol_basename}.',
                   self.time)
             self.update_feature()
         else:
             logif(f'\n= Creating grid and grid data for {self.mol_basename}.',
                   self.time)
-=======
-            printif(
-                '\n= Updating grid data for %s' %
-                (self.mol_basename), self.time)
-            self.update_feature()
-        else:
-            printif(
-                '\n= Creating grid and grid data for %s' %
-                (self.mol_basename), self.time)
->>>>>>> 953702fd
             self.create_new_data()
 
     ################################################################
@@ -197,13 +151,8 @@
         # get the position/atom type .. of the complex
         self.read_pdb()
 
-<<<<<<< HEAD
         # get the contact atoms and interface center
         self.get_contact_center()
-=======
-        # get the contact atoms
-        self.get_contact_atoms()
->>>>>>> 953702fd
 
         # define the grid
         self.define_grid_points()
@@ -230,20 +179,8 @@
         self.read_pdb()
 
         # read the grid from the hdf5
-<<<<<<< HEAD
         grid = self.hdf5.get(self.mol_basename + '/grid_points/')
         self.x, self.y, self.z = grid['x'][()], grid['y'][()], grid['z'][()]
-=======
-        if self.hdf5 is not None:
-            grid = self.hdf5.get(self.mol_basename + '/grid_points/')
-            self.x, self.y, self.z = grid['x'][(
-            )], grid['y'][()], grid['z'][()]
-
-        # or read the grid points from file
-        else:
-            grid = np.load(self.export_path + '/grid_points.npz')
-            self.x, self.y, self.z = grid['x'], grid['y'], grid['z']
->>>>>>> 953702fd
 
         # create the grid
         self.ygrid, self.xgrid, self.zgrid = np.meshgrid(
@@ -267,57 +204,22 @@
 
     def read_pdb(self):
         """Create a sql databse for the pdb."""
-<<<<<<< HEAD
 
         self.sqldb = pdb2sql(self.molgrp['complex'][()])
 
     # get the contact atoms and interface center
     def get_contact_center(self):
         """Get the center of conact atoms."""
-=======
-
-        self.sqldb = pdb2sql(self.molgrp['complex'][:])
-
-    # get the contact atoms
-
-    def get_contact_atoms(self):
-        """Get the contact atoms."""
-
-        xyz1 = np.array(self.sqldb.get('x,y,z', chainID='A'))
-        xyz2 = np.array(self.sqldb.get('x,y,z', chainID='B'))
-
-        index_b = self.sqldb.get('rowID', chainID='B')
-
-        self.contact_atoms = []
-        for i, x0 in enumerate(xyz1):
-            contacts = np.where(
-                np.sqrt(
-                    np.sum(
-                        (xyz2 - x0)**2,
-                        1)) < self.contact_distance)[0]
->>>>>>> 953702fd
 
         contact_atoms = self.sqldb.get_contact_atoms(
             cutoff=self.contact_distance)
 
         # create a set of unique indexes
-<<<<<<< HEAD
         self.contact_atoms = list(set(contact_atoms[0] + contact_atoms[1]))
 
         # get interface center
         self.center_contact = np.mean(
             np.array(self.sqldb.get('x,y,z', rowID=self.contact_atoms)), 0)
-=======
-        self.contact_atoms = list(set(self.contact_atoms))
-
-        # get the mean xyz position
-        self.center_contact = np.mean(
-            np.array(
-                self.sqldb.get(
-                    'x,y,z',
-                    rowID=self.contact_atoms)),
-            0)
->>>>>>> 953702fd
 
     ################################################################
     # shortcut to add all the feature a
@@ -337,15 +239,9 @@
 
             # save to hdf5 if specfied
             t0 = time()
-<<<<<<< HEAD
             logif('-- Save Features to HDF5', self.time)
             self.hdf5_grid_data(dict_data, 'Feature_%s' % (self.feature_mode))
             logif('      Total %f ms' % ((time() - t0) * 1000), self.time)
-=======
-            printif('-- Save Features to HDF5', self.time)
-            self.hdf5_grid_data(dict_data, 'Feature_%s' % (self.feature_mode))
-            printif('      Total %f ms' % ((time() - t0) * 1000), self.time)
->>>>>>> 953702fd
 
     # add all the atomic densities to the data
 
@@ -360,19 +256,10 @@
 
             # save to hdf5
             t0 = time()
-<<<<<<< HEAD
             logif('-- Save Atomic Densities to HDF5', self.time)
             self.hdf5_grid_data(self.atdens, 'AtomicDensities_%s' %
                                 (self.atomic_densities_mode))
             logif('      Total %f ms' % ((time() - t0) * 1000), self.time)
-=======
-            printif('-- Save Atomic Densities to HDF5', self.time)
-            self.hdf5_grid_data(
-                self.atdens,
-                'AtomicDensities_%s' %
-                (self.atomic_densities_mode))
-            printif('      Total %f ms' % ((time() - t0) * 1000), self.time)
->>>>>>> 953702fd
 
     ################################################################
     # define the grid points
@@ -385,17 +272,10 @@
     def define_grid_points(self):
         """Define the grid points."""
 
-<<<<<<< HEAD
         logif('-- Define %dx%dx%d grid ' %
               (self.npts[0], self.npts[1], self.npts[2]), self.time)
         logif('-- Resolution of %1.2fx%1.2fx%1.2f Angs' %
               (self.res[0], self.res[1], self.res[2]), self.time)
-=======
-        printif('-- Define %dx%dx%d grid ' %
-                (self.npts[0], self.npts[1], self.npts[2]), self.time)
-        printif('-- Resolution of %1.2fx%1.2fx%1.2f Angs' %
-                (self.res[0], self.res[1], self.res[2]), self.time)
->>>>>>> 953702fd
 
         halfdim = 0.5 * (self.npts * self.res)
         center = self.center_contact
@@ -429,13 +309,8 @@
             ImportError: Description
         """
         mode = self.atomic_densities_mode
-<<<<<<< HEAD
         logif('-- Map atomic densities on %dx%dx%d grid (mode=%s)' %
               (self.npts[0], self.npts[1], self.npts[2], mode), self.time)
-=======
-        printif('-- Map atomic densities on %dx%dx%d grid (mode=%s)' %
-                (self.npts[0], self.npts[1], self.npts[2], mode), self.time)
->>>>>>> 953702fd
 
         # prepare the cuda memory
         if self.cuda:  # pragma: no cover
@@ -468,7 +343,6 @@
 
             # get the contact atom that of the correct type on both chains
             if only_contact:
-<<<<<<< HEAD
                 xyzA = np.array(self.sqldb.get(
                     'x,y,z', rowID=index[0], name=atomtype))
                 xyzB = np.array(self.sqldb.get(
@@ -480,32 +354,6 @@
                     'x,y,z', chainID='A', name=atomtype))
                 xyzB = np.array(self.sqldb.get(
                     'x,y,z', chainID='B', name=atomtype))
-=======
-                #index = self.sqldb.get_contact_atoms()
-                xyzA = np.array(
-                    self.sqldb.get(
-                        'x,y,z',
-                        rowID=index[0],
-                        name=atomtype))
-                xyzB = np.array(
-                    self.sqldb.get(
-                        'x,y,z',
-                        rowID=index[1],
-                        name=atomtype))
-
-            else:
-                # get the atom that are of the correct type on both chains
-                xyzA = np.array(
-                    self.sqldb.get(
-                        'x,y,z',
-                        chainID='A',
-                        name=atomtype))
-                xyzB = np.array(
-                    self.sqldb.get(
-                        'x,y,z',
-                        chainID='B',
-                        name=atomtype))
->>>>>>> 953702fd
 
             tprocess = time() - t0
 
@@ -567,20 +415,11 @@
                 self.atdens[atomtype + '_chainA'] = atdensA
                 self.atdens[atomtype + '_chainB'] = atdensB
             else:
-<<<<<<< HEAD
                 raise ValueError(f'Atomic density mode {mode} not recognized')
 
             tgrid = time() - t0
             logif('     Process time %f ms' % (tprocess * 1000), self.time)
             logif('     Grid    time %f ms' % (tgrid * 1000), self.time)
-=======
-                print('Error: Atomic density mode %s not recognized' % mode)
-                sys.exit()
-
-            tgrid = time() - t0
-            printif('     Process time %f ms' % (tprocess * 1000), self.time)
-            printif('     Grid    time %f ms' % (tgrid * 1000), self.time)
->>>>>>> 953702fd
 
     # compute the atomic denisties on the grid
     def densgrid(self, center, vdw_radius):
@@ -596,7 +435,6 @@
         Returns:
             TYPE: np.array (mapped density)
         """
-<<<<<<< HEAD
 
         x0, y0, z0 = center
         dd = np.sqrt((self.xgrid - x0)**2
@@ -610,17 +448,6 @@
         dgrid[index_shortd] = np.exp(-2 * dd[index_shortd]**2 / vdw_radius**2)
         dgrid[index_longd] = 4. / np.e**2 / vdw_radius**2 * dd[index_longd]**2 \
             - 12. / np.e**2 / vdw_radius * dd[index_longd] + 9. / np.e**2
-=======
-
-        x0, y0, z0 = center
-        dd = np.sqrt((self.xgrid - x0)**2 + (self.ygrid - y0)
-                     ** 2 + (self.zgrid - z0)**2)
-        dgrid = np.zeros(self.npts)
-        dgrid[dd < vdw_radius] = np.exp(-2 *
-                                        dd[dd < vdw_radius]**2 / vdw_radius**2)
-        dgrid[(dd >= vdw_radius) & (dd < 1.5 * vdw_radius)] = 4. / np.e**2 / vdw_radius**2 * dd[(dd >= vdw_radius) & (dd <
-                                                                                                                      1.5 * vdw_radius)]**2 - 12. / np.e**2 / vdw_radius * dd[(dd >= vdw_radius) & (dd < 1.5 * vdw_radius)] + 9. / np.e**2
->>>>>>> 953702fd
         return dgrid
 
     ################################################################
@@ -673,39 +500,19 @@
         # loop over all the features required
         for feature_name in featlist:
 
-<<<<<<< HEAD
             logif('-- Map %s on %dx%dx%d grid '
                   % (feature_name, self.npts[0],
                      self.npts[1], self.npts[2]), self.time)
-=======
-            printif(
-                '-- Map %s on %dx%dx%d grid ' %
-                (feature_name,
-                 self.npts[0],
-                    self.npts[1],
-                    self.npts[2]),
-                self.time)
->>>>>>> 953702fd
 
             # read the data
             featgrp = self.molgrp['features']
             if feature_name in featgrp.keys():
                 data = featgrp[feature_name][:]
             else:
-<<<<<<< HEAD
                 print('Error Feature not found \n\tPossible features : ' +
                       ' | '.join(featgrp.keys()))
                 raise ValueError(
                     'feature %s  not found in the file' % (feature_name))
-=======
-                print(
-                    'Error Feature not found \n\tPossible features : ' +
-                    ' | '.join(
-                        featgrp.keys()))
-                raise ValueError(
-                    'feature %s  not found in the file' %
-                    (feature_name))
->>>>>>> 953702fd
 
             # detect if we have a xyz format
             # or a byte format
@@ -714,10 +521,7 @@
             # xyz : 4 (chain x y z)
             # byte - residue : 3 (chain resSeq resName)
             # byte - atomic  : 4 (chain resSeq resName name)
-<<<<<<< HEAD
             # non xyz format deprecated?
-=======
->>>>>>> 953702fd
             if not isinstance(data[0], bytes):
                 feature_type = 'xyz'
                 ntext = 4
@@ -805,7 +609,6 @@
                     # TODO deprecated? the definition of center postion is
                     #  different from that in features e.g. BSA.py
                     if feature_type == 'residue':
-<<<<<<< HEAD
                         pos = np.mean(np.array(self.sqldb.get(
                             'x,y,z', chainID=chain, resSeq=resNum)), 0)
                         sql_resName = list(set(self.sqldb.get(
@@ -817,64 +620,23 @@
                         sql_resName = list(set(self.sqldb.get(
                             'resName', chainID=chain,
                             resSeq=resNum, name=atName)))
-=======
-                        pos = np.mean(
-                            np.array(
-                                self.sqldb.get(
-                                    'x,y,z',
-                                    chainID=chain,
-                                    resSeq=resNum)),
-                            0)
-                        sql_resName = list(
-                            set(self.sqldb.get('resName', chainID=chain, resSeq=resNum)))
-                    else:
-                        pos = np.array(
-                            self.sqldb.get(
-                                'x,y,z',
-                                chainID=chain,
-                                resSeq=resNum,
-                                name=atName))[0]
-                        sql_resName = list(
-                            set(self.sqldb.get('resName', chainID=chain, resSeq=resNum, name=atName)))
->>>>>>> 953702fd
 
                     # check if  the resname correspond
                     if len(sql_resName) == 0:
                         print('Error : SQL query returned empty list')
-<<<<<<< HEAD
                         print('Tip   : Make sure the parameter file ')
                         print('Tip   : corresponds to the pdb file %s' %
                               (self.sqldb.pdbfile))
-=======
-                        print(
-                            'Tip   : Make sure the parameter file %s' %
-                            (feature_file))
-                        print(
-                            'Tip   : corresponds to the pdb file %s' %
-                            (self.sqldb.pdbfile))
->>>>>>> 953702fd
                         sys.exit()
                     else:
                         sql_resName = sql_resName[0]
 
                     if resName != sql_resName:
-<<<<<<< HEAD
                         print('Residue Name Error in the Feature file ')
                         print('Feature File : chain %s resNum %s  resName %s' %
                               (chain, resNum, resName))
                         print('SQL data     : chain %s resNum %s  resName %s' %
                               (chain, resNum, sql_resName))
-=======
-                        print(
-                            'Residue Name Error in the Feature file %s' %
-                            (feature_file))
-                        print(
-                            'Feature File : chain %s resNum %s  resName %s' %
-                            (chain, resNum, resName))
-                        print(
-                            'SQL data     : chain %s resNum %s  resName %s' %
-                            (chain, resNum, sql_resName))
->>>>>>> 953702fd
                         sys.exit()
 
                     # get the values of the feature(s) for thsi residue
@@ -910,7 +672,6 @@
                     if nFeat == 1:
                         x0, y0, z0 = pos.astype(np.float32)
                         alpha = np.float32(coeff * feat_values)
-<<<<<<< HEAD
                         self.cuda_func(alpha,
                                        x0, y0, z0,
                                        x_gpu, y_gpu, z_gpu,
@@ -920,15 +681,6 @@
                     else:
                         raise ValueError(
                             'CUDA only possible for single-valued features')
-=======
-                        self.cuda_func(
-                            alpha, x0, y0, z0, x_gpu, y_gpu, z_gpu, grid_gpu, block=tuple(
-                                self.gpu_block), grid=tuple(
-                                self.gpu_grid))
-                    else:
-                        raise ValueError(
-                            'CUDA only possible for single-valued features so far')
->>>>>>> 953702fd
 
                 tgrid += time() - t0
 
@@ -936,13 +688,8 @@
                 dict_data[fname] = grid_gpu.get()
                 driver.Context.synchronize()
 
-<<<<<<< HEAD
             logif('     Process time %f ms' % (tprocess * 1000), self.time)
             logif('     Grid    time %f ms' % (tgrid * 1000), self.time)
-=======
-            printif('     Process time %f ms' % (tprocess * 1000), self.time)
-            printif('     Grid    time %f ms' % (tgrid * 1000), self.time)
->>>>>>> 953702fd
 
         return dict_data
 
@@ -969,14 +716,9 @@
 
         # simple Gaussian
         if type_ == 'gaussian':
-<<<<<<< HEAD
             dd = np.sqrt((self.xgrid - x0)**2
                          + (self.ygrid - y0)**2
                          + (self.zgrid - z0)**2)
-=======
-            dd = np.sqrt((self.xgrid - x0)**2 + (self.ygrid - y0)
-                         ** 2 + (self.zgrid - z0)**2)
->>>>>>> 953702fd
             dd = value * np.exp(-beta * dd)
             return dd
 
@@ -985,14 +727,9 @@
 
             cutoff = 5. * beta
 
-<<<<<<< HEAD
             dd = np.sqrt((self.xgrid - x0)**2
                          + (self.ygrid - y0)**2
                          + (self.zgrid - z0)**2)
-=======
-            dd = np.sqrt((self.xgrid - x0)**2 + (self.ygrid - y0)
-                         ** 2 + (self.zgrid - z0)**2)
->>>>>>> 953702fd
             dgrid = np.zeros(self.npts)
 
             dgrid[dd < cutoff] = value * np.exp(-beta * dd[dd < cutoff])
@@ -1002,19 +739,9 @@
         # Bsline
         elif type_ == 'bspline':
             spline_order = 4
-<<<<<<< HEAD
             spl = bspline((self.xgrid - x0) / self.res[0], spline_order) \
                 * bspline((self.ygrid - y0) / self.res[1], spline_order) \
                 * bspline((self.zgrid - z0) / self.res[2], spline_order)
-=======
-            spl = bspline(
-                (self.xgrid - x0) / self.res[0],
-                spline_order) * bspline(
-                (self.ygrid - y0) / self.res[1],
-                spline_order) * bspline(
-                (self.zgrid - z0) / self.res[2],
-                spline_order)
->>>>>>> 953702fd
             dd = value * spl
             return dd
 
@@ -1022,14 +749,9 @@
         elif type_ == 'nearest':
 
             # distances
-<<<<<<< HEAD
             dx = np.abs(self.x - x0)
             dy = np.abs(self.y - y0)
             dz = np.abs(self.z - z0)
-=======
-            dx, dy, dz = np.abs(
-                self.x - x0), np.abs(self.y - y0), np.abs(self.z - z0)
->>>>>>> 953702fd
 
             # index
             indx = np.argsort(dx)[:2]
@@ -1065,11 +787,7 @@
 
         # default
         else:
-<<<<<<< HEAD
             raise ValueError(f'Options not recognized for the grid {type_}')
-=======
-            raise ValueError('Options not recognized for the grid', type_)
->>>>>>> 953702fd
 
     ################################################################
     # export the grid points for external calculations of some
@@ -1087,19 +805,11 @@
         # add center or update it when the old value is different
         if 'center' not in grd:
             grd.create_dataset('center', data=self.center_contact)
-<<<<<<< HEAD
         elif not all(grd['center'][()] == self.center_contact):
             grd['center'][...] = self.center_contact
 
     # save the data in the hdf5 file
 
-=======
-        else:
-            tmp = grd['center']
-            tmp[...] = self.center_contact
-
-    # save the data in the hdf5 file
->>>>>>> 953702fd
     def hdf5_grid_data(self, dict_data, data_name):
         """Save the mapped feature to the hdf5 file.
 
@@ -1129,18 +839,13 @@
                 spg = sparse.FLANgrid()
                 spg.from_dense(value, beta=1E-2)
                 if self.time:
-<<<<<<< HEAD
                     print('      Sparsing time %f ms' % ((time() - t0) * 1000))
-=======
-                    print('      SPG time %f ms' % ((time() - t0) * 1000))
->>>>>>> 953702fd
 
                 # if we have a sparse matrix
                 if spg.sparse:
                     sub_feat_group.attrs['sparse'] = spg.sparse
                     sub_feat_group.attrs['type'] = 'sparse_matrix'
                     sub_feat_group.create_dataset(
-<<<<<<< HEAD
                         'index', data=spg.index,
                         compression='gzip', compression_opts=9)
                     sub_feat_group.create_dataset(
@@ -1161,23 +866,4 @@
                     'value', data=value,
                     compression='gzip', compression_opts=9)
 
-########################################################################
-=======
-                        'index', data=spg.index, compression='gzip', compression_opts=9)
-                    sub_feat_group.create_dataset(
-                        'value', data=spg.value, compression='gzip', compression_opts=9)
-
-                else:
-                    sub_feat_group.attrs['sparse'] = spg.sparse
-                    sub_feat_group.attrs['type'] = 'sparse_matrix'
-                    sub_feat_group.create_dataset(
-                        'value', data=spg.value, compression='gzip', compression_opts=9)
-
-            else:
-                sub_feat_group.attrs['sparse'] = False
-                sub_feat_group.attrs['type'] = 'sparse_matrix'
-                sub_feat_group.create_dataset(
-                    'value', data=value, compression='gzip', compression_opts=9)
-
-##########################################################################
->>>>>>> 953702fd
+########################################################################